--- conflicted
+++ resolved
@@ -58,7 +58,6 @@
         with control(~extract_boolean_digit(ctrl_state, i)):
             x(ctrls[i])
 
-<<<<<<< HEAD
 
 def gidney_CCCZ(ctrls, target):
     """
@@ -69,10 +68,6 @@
         target (list): A list containing the target qubit. It is expected to contain one qubit.
     """
     
-=======
-@custom_inversion
-def gidney_CCCZ(ctrls, target, inv = False):
->>>>>>> 6034e44d
     gidney_anc = QuantumFloat(1)
 
     h(gidney_anc[0])
