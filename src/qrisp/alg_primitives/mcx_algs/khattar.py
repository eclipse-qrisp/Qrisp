"""
********************************************************************************
* Copyright (c) 2025 the Qrisp authors
*
* This program and the accompanying materials are made available under the
* terms of the Eclipse Public License 2.0 which is available at
* http://www.eclipse.org/legal/epl-2.0.
*
* This Source Code may also be made available under the following Secondary
* Licenses when the conditions for such availability set forth in the Eclipse
* Public License, v. 2.0 are satisfied: GNU General Public License, version 2
* with the GNU Classpath Exception which is
* available at https://www.gnu.org/software/classpath/license.html.
*
* SPDX-License-Identifier: EPL-2.0 OR GPL-2.0 WITH Classpath-exception-2.0
********************************************************************************
"""

from qrisp.core.gate_application_functions import (
    x,
    cx,
    mcx,
    h,
    t,
    t_dg,
    sx,
    cz,
    p,
    cp,
    measure,
)
from qrisp.qtypes import QuantumFloat
from qrisp.environments import invert, control, conjugate, custom_inversion
from qrisp.jasp import jlen, jrange, check_for_tracing_mode, qache

# Move this one layer up
import jax.numpy as jnp
from jax.lax import cond
from jax import jit


# Move this one layer up
@jit
def extract_boolean_digit(integer, digit):
    return jnp.bool((integer >> digit & 1))


def ctrl_state_conjugator(ctrls, ctrl_state):

    if isinstance(ctrls, list):
        xrange = range
    else:
        xrange = jrange

    N = jlen(ctrls)

    for i in xrange(N):
        with control(~extract_boolean_digit(ctrl_state, i)):
            x(ctrls[i])

@custom_inversion
<<<<<<< HEAD
def gidney_CCCZ(ctrls, target, inv=False):
=======
def gidney_CCCX(ctrls, target, inv=False):
>>>>>>> 5fc85c42
    """
    Implements a CCCZ gate using the Gidney 
    method described in https://arxiv.org/abs/2106.11513 using only 6 T gates.
    Args:
        ctrls (list): A list of control qubits. It is expected to contain three qubits.
        target (list): A list containing the target qubit. It is expected to contain one qubit.
    """
    
<<<<<<< HEAD
=======
    h(target[0])
    
>>>>>>> 5fc85c42
    gidney_anc = QuantumFloat(1)

    h(gidney_anc[0])
    t(gidney_anc[0])
    cx(ctrls[1], gidney_anc[0])
    t_dg(gidney_anc[0])
    cx(ctrls[0], gidney_anc[0])
    t(gidney_anc[0])
    cx(ctrls[1], gidney_anc[0])
    cx(ctrls[2], gidney_anc[0])
    t_dg(gidney_anc[0])
    cx(target[0], gidney_anc[0])
    t(gidney_anc[0])
    cx(ctrls[2], gidney_anc[0])
    t_dg(gidney_anc[0])
    cx(target[0], gidney_anc[0])
    
    with invert():
        sx(gidney_anc[0])
    cl_res = measure(gidney_anc[0])

    with control(cl_res):
        cz(ctrls[2], target[0])
    cz(ctrls[2], target[0])

    with control(cl_res):
        cz(ctrls[0], ctrls[1])
        x(gidney_anc[0])
        
    h(target[0])

    gidney_anc.delete()


def cca_4ctrls(ctrls, target):
    #This function handles the case of 4 control qubits in the conditionally clean ancillae MCX
    cca4_anc = QuantumFloat(1)

    mcx([ctrls[1], ctrls[0]], cca4_anc[0], method="gray_pt")
    x(ctrls[1])
    mcx([ctrls[3], ctrls[2]], ctrls[1], method="gray_pt")

    mcx([ctrls[1], cca4_anc[0]], target[0])

    mcx([ctrls[2], ctrls[3]], ctrls[1], method="gray_pt")
    x(ctrls[1])
    mcx([ctrls[0], ctrls[1]], cca4_anc[0], method="gray_pt")

    cca4_anc.delete()


def cca_mcx(ctrls, target, anc):

    n = jlen(ctrls)

    if isinstance(ctrls, list):
        xrange = range
    else:
        xrange = jrange
        
    # STEP 1
    mcx([ctrls[0], ctrls[1]], anc[0], method="gidney")

    for i in xrange((n - 2) // 2):
        mcx([ctrls[2 * i + 3], ctrls[2 * i + 2]], ctrls[2 * i + 1], method="gray_pt")

    x(ctrls[:-2])

    # STEP 2
    a = n - 3 + 2 * (n & 1)
    b = n - 5 + (n & 1)
    c = n - 6 + (n & 1)

    with control(c > -1):
        mcx([ctrls[b], ctrls[a]], ctrls[c], method="gray_pt")

    with invert():
        for i in xrange((c + 1) // 2):
            mcx([ctrls[2 * i + 2], ctrls[2 * i + 1]], ctrls[2 * i], method="gray_pt")

    return ctrls, target, anc


@qache
def khattar_mcx(ctrls, target, ctrl_state):
    """
    Implements the Khattar multi-controlled X (MCX) gate methode using conditionally clean ancillae described in https://arxiv.org/abs/2407.17966.
    The behavior of the function varies depending on the number of 
    control qubits (N) and the control state.
    Args:
        ctrls (list): A list of control qubits.
        target (list): A list containing the target qubit(s).
        ctrl_state (int or str): The control state, which can be provided as an integer or a binary string.
            If provided as a string, it is reversed and converted to an integer.
    Behavior:
        - For N = 1: A single-controlled X gate is applied.
        - For N = 2: A two-controlled X gate is applied.
        - For N = 3: If in tracing mode, a decomposition using Hadamard gates and a CCCZ gate is applied.
          Otherwise, a specific MCX method ("balauca") is used.
        - For N = 4: A custom 4-controlled gate (`cca_4ctrls`) is applied.
        - For N > 4: An ancillary qubit is used to decompose the operation into smaller steps.
    """
    
    N = jlen(ctrls)

    if isinstance(ctrl_state, str):
        ctrl_state = int(ctrl_state[::-1], 2)

    ctrl_state = jnp.int64(ctrl_state)
    ctrl_state = cond(ctrl_state == -1, lambda x: x + 2**N, lambda x: x, ctrl_state)

    with conjugate(ctrl_state_conjugator)(ctrls, ctrl_state):

        if isinstance(ctrls, list):
            if N == 1:
                cx(ctrls[0], target[0])

            if N == 2:
                mcx([ctrls[0], ctrls[1]], target[0])

            if N == 3:
                if check_for_tracing_mode():
<<<<<<< HEAD
                    #Conjugating with H to transform the CCCZ into a CCCX
                    h(target[0])
                    gidney_CCCZ(ctrls, target)
                    h(target[0])
=======
                    gidney_CCCX(ctrls, target)
>>>>>>> 5fc85c42
                else:
                    mcx(ctrls, target[0], method="balauca")  # CHANGE

            if N == 4:
                cca_4ctrls(ctrls, target)

            if N > 4:
                khattar_anc = QuantumFloat(1)
                with conjugate(cca_mcx)(ctrls, target, khattar_anc):
                    # STEP 3
                    mcx([khattar_anc[0], ctrls[0]], target[0])
                khattar_anc.delete()

        else:
            with control(N == 1):
                cx(ctrls[0], target[0])

            with control(N == 2):
                mcx([ctrls[0], ctrls[1]], target[0])

            with control(N == 3):
                if check_for_tracing_mode():
<<<<<<< HEAD
                    #Conjugating with H to transform the CCCZ into a CCCX
                    h(target[0])
                    gidney_CCCZ(ctrls, target)
                    h(target[0])
=======
                    gidney_CCCX(ctrls, target)
>>>>>>> 5fc85c42
                else:
                    mcx(ctrls, target[0], method="balauca")  # CHANGE

            with control(N == 4):
                cca_4ctrls(ctrls, target)

            with control(N > 4):
                khattar_anc = QuantumFloat(1)
                with conjugate(cca_mcx)(ctrls, target, khattar_anc):
                    # STEP 3
                    mcx([khattar_anc[0], ctrls[0]], target[0])
                khattar_anc.delete()


@qache
def khattar_mcp(phi, ctrls, ctrl_state):
    """
    Implements the multi-controlled phase (MCP) gate based on the Khattar MCX implementation.
    
    """
    
    N = jlen(ctrls)

    if isinstance(ctrl_state, str):
        ctrl_state = int(ctrl_state[::-1], 2)

    ctrl_state = jnp.int64(ctrl_state)
    ctrl_state = cond(ctrl_state == -1, lambda x: x + 2**N, lambda x: x, ctrl_state)
    target = QuantumFloat(1)

    with conjugate(ctrl_state_conjugator)(ctrls, ctrl_state):

        with control(N == 1):
            p(phi, ctrls[0])

        with control(N == 2):
            with conjugate(mcx)([ctrls[0], ctrls[1]], target[0], method="gray_pt"):
                p(phi, target[0])

        with control(N == 3):
            if check_for_tracing_mode():
<<<<<<< HEAD
                h(target[0])
                gidney_CCCZ(ctrls, target)
                h(target[0])
=======
                gidney_CCCX(ctrls, target)
>>>>>>> 5fc85c42
                
                p(phi, target[0])

                gidney_CCCX(ctrls, target)
            else:
                with conjugate(mcx)(ctrls, target[0], method="balauca"):
                    p(phi, target[0])

        with control(N == 4):
            with conjugate(cca_4ctrls)(ctrls, target):
                p(phi, target[0])

        with control(N > 4):
            khattar_anc = QuantumFloat(1)
            with conjugate(cca_mcx)(ctrls, target, khattar_anc):
                with conjugate(mcx)([khattar_anc[0], ctrls[0]], target[0]):
                    p(phi, target[0])
            khattar_anc.delete()

    target.delete()<|MERGE_RESOLUTION|>--- conflicted
+++ resolved
@@ -59,11 +59,7 @@
             x(ctrls[i])
 
 @custom_inversion
-<<<<<<< HEAD
-def gidney_CCCZ(ctrls, target, inv=False):
-=======
 def gidney_CCCX(ctrls, target, inv=False):
->>>>>>> 5fc85c42
     """
     Implements a CCCZ gate using the Gidney 
     method described in https://arxiv.org/abs/2106.11513 using only 6 T gates.
@@ -72,11 +68,8 @@
         target (list): A list containing the target qubit. It is expected to contain one qubit.
     """
     
-<<<<<<< HEAD
-=======
     h(target[0])
     
->>>>>>> 5fc85c42
     gidney_anc = QuantumFloat(1)
 
     h(gidney_anc[0])
@@ -199,14 +192,7 @@
 
             if N == 3:
                 if check_for_tracing_mode():
-<<<<<<< HEAD
-                    #Conjugating with H to transform the CCCZ into a CCCX
-                    h(target[0])
-                    gidney_CCCZ(ctrls, target)
-                    h(target[0])
-=======
                     gidney_CCCX(ctrls, target)
->>>>>>> 5fc85c42
                 else:
                     mcx(ctrls, target[0], method="balauca")  # CHANGE
 
@@ -229,14 +215,7 @@
 
             with control(N == 3):
                 if check_for_tracing_mode():
-<<<<<<< HEAD
-                    #Conjugating with H to transform the CCCZ into a CCCX
-                    h(target[0])
-                    gidney_CCCZ(ctrls, target)
-                    h(target[0])
-=======
                     gidney_CCCX(ctrls, target)
->>>>>>> 5fc85c42
                 else:
                     mcx(ctrls, target[0], method="balauca")  # CHANGE
 
@@ -278,13 +257,7 @@
 
         with control(N == 3):
             if check_for_tracing_mode():
-<<<<<<< HEAD
-                h(target[0])
-                gidney_CCCZ(ctrls, target)
-                h(target[0])
-=======
                 gidney_CCCX(ctrls, target)
->>>>>>> 5fc85c42
                 
                 p(phi, target[0])
 
