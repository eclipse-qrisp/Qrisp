"""
********************************************************************************
* Copyright (c) 2025 the Qrisp authors
*
* This program and the accompanying materials are made available under the
* terms of the Eclipse Public License 2.0 which is available at
* http://www.eclipse.org/legal/epl-2.0.
*
* This Source Code may also be made available under the following Secondary
* Licenses when the conditions for such availability set forth in the Eclipse
* Public License, v. 2.0 are satisfied: GNU General Public License, version 2
* with the GNU Classpath Exception which is
* available at https://www.gnu.org/software/classpath/license.html.
*
* SPDX-License-Identifier: EPL-2.0 OR GPL-2.0 WITH Classpath-exception-2.0
********************************************************************************
"""

from qrisp.core.gate_application_functions import (
    x,
    cx,
    mcx,
    h,
    t,
    t_dg,
    sx,
    cz,
    p,
    cp,
    measure,
)
from qrisp.qtypes import QuantumFloat
from qrisp.environments import invert, control, conjugate
from qrisp.jasp import jlen, jrange, check_for_tracing_mode, qache

# Move this one layer up
import jax.numpy as jnp
from jax.lax import cond
from jax import jit


# Move this one layer up
@jit
def extract_boolean_digit(integer, digit):
    return jnp.bool((integer >> digit & 1))


def ctrl_state_conjugator(ctrls, ctrl_state):

    if isinstance(ctrls, list):
        xrange = range
    else:
        xrange = jrange

    N = jlen(ctrls)

    for i in xrange(N):
        with control(~extract_boolean_digit(ctrl_state, i)):
            x(ctrls[i])


def gidney_CCCZ(ctrls, target):
    """
    Implements a CCCZ gate using the Gidney 
    method described in https://arxiv.org/abs/2106.11513 using only 6 T gazes.
    Args:
        ctrls (list): A list of control qubits. It is expected to contain three qubits.
        target (list): A list containing the target qubit. It is expected to contain one qubit.
    """
    
    gidney_anc = QuantumFloat(1)

    h(gidney_anc[0])
    t(gidney_anc[0])
    cx(ctrls[1], gidney_anc[0])
    t_dg(gidney_anc[0])
    cx(ctrls[0], gidney_anc[0])
    t(gidney_anc[0])
    cx(ctrls[1], gidney_anc[0])
    cx(ctrls[2], gidney_anc[0])
    t_dg(gidney_anc[0])
    cx(target[0], gidney_anc[0])
    t(gidney_anc[0])
    cx(ctrls[2], gidney_anc[0])
    t_dg(gidney_anc[0])
    cx(target[0], gidney_anc[0])
    
    with invert():
        sx(gidney_anc[0])
    cl_res = measure(gidney_anc[0])

    with control(cl_res):
        cz(ctrls[2], target[0])
    cz(ctrls[2], target[0])

    with control(cl_res):
        cz(ctrls[0], ctrls[1])
        x(gidney_anc[0])

    gidney_anc.delete()


def cca_4ctrls(ctrls, target):
    #This function handles the case of 4 control qubits in the conditionally clean ancillae MCX
    cca4_anc = QuantumFloat(1)

    mcx([ctrls[1], ctrls[0]], cca4_anc[0], method="gray_pt")
    x(ctrls[1])
    mcx([ctrls[3], ctrls[2]], ctrls[1], method="gray_pt")

    mcx([ctrls[1], cca4_anc[0]], target[0])

    mcx([ctrls[2], ctrls[3]], ctrls[1], method="gray_pt")
    x(ctrls[1])
    mcx([ctrls[0], ctrls[1]], cca4_anc[0], method="gray_pt")

    cca4_anc.delete()


def cca_mcx(ctrls, target, anc):

    n = jlen(ctrls)

    if isinstance(ctrls, list):
        xrange = range
    else:
        xrange = jrange
        
    # STEP 1
    mcx([ctrls[0], ctrls[1]], anc[0], method="gidney")

    for i in xrange((n - 2) // 2):
        mcx([ctrls[2 * i + 3], ctrls[2 * i + 2]], ctrls[2 * i + 1], method="gray_pt")

    x(ctrls[:-2])

    # STEP 2
    a = n - 3 + 2 * (n & 1)
    b = n - 5 + (n & 1)
    c = n - 6 + (n & 1)

    with control(c > -1):
        mcx([ctrls[b], ctrls[a]], ctrls[c], method="gray_pt")

    with invert():
        for i in xrange((c + 1) // 2):
            mcx([ctrls[2 * i + 2], ctrls[2 * i + 1]], ctrls[2 * i], method="gray_pt")

    return ctrls, target, anc


@qache
def khattar_mcx(ctrls, target, ctrl_state):
    """
    Implements the Khattar multi-controlled X (MCX) gate methode using conditionally clean ancillae described in https://arxiv.org/abs/2407.17966.
    The behavior of the function varies depending on the number of 
    control qubits (N) and the control state.
    Args:
        ctrls (list): A list of control qubits.
        target (list): A list containing the target qubit(s).
        ctrl_state (int or str): The control state, which can be provided as an integer or a binary string.
            If provided as a string, it is reversed and converted to an integer.
    Behavior:
        - For N = 1: A single-controlled X gate is applied.
        - For N = 2: A two-controlled X gate is applied.
        - For N = 3: If in tracing mode, a decomposition using Hadamard gates and a CCCZ gate is applied.
          Otherwise, a specific MCX method ("balauca") is used.
        - For N = 4: A custom 4-controlled gate (`cca_4ctrls`) is applied.
        - For N > 4: An ancillary qubit is used to decompose the operation into smaller steps.
    """
    
    N = jlen(ctrls)

    if isinstance(ctrl_state, str):
        ctrl_state = int(ctrl_state[::-1], 2)

    ctrl_state = jnp.int64(ctrl_state)
    ctrl_state = cond(ctrl_state == -1, lambda x: x + 2**N, lambda x: x, ctrl_state)

    with conjugate(ctrl_state_conjugator)(ctrls, ctrl_state):

        with control(N == 1):
            cx(ctrls[0], target[0])

        with control(N == 2):
            mcx([ctrls[0], ctrls[1]], target[0])

        with control(N == 3):
            if check_for_tracing_mode():
                #Conjugating with H to transform the CCCZ into a CCCX
                h(target[0])
                gidney_CCCZ(ctrls, target)
                h(target[0])
            else:
                mcx(ctrls, target[0], method="balauca")  # CHANGE

        with control(N == 4):
            cca_4ctrls(ctrls, target)

        with control(N > 4):
            khattar_anc = QuantumFloat(1)
            with conjugate(cca_mcx)(ctrls, target, khattar_anc):
                # STEP 3
                mcx([khattar_anc[0], ctrls[0]], target[0])
            khattar_anc.delete()


@qache
def khattar_mcp(phi, ctrls, ctrl_state):
    """
    Implements the multi-controlled phase (MCP) gate based on the Khattar MCX implementation.
    
    """
    
    N = jlen(ctrls)

    if isinstance(ctrl_state, str):
        ctrl_state = int(ctrl_state[::-1], 2)

    ctrl_state = jnp.int64(ctrl_state)
    ctrl_state = cond(ctrl_state == -1, lambda x: x + 2**N, lambda x: x, ctrl_state)
    target = QuantumFloat(1)

    with conjugate(ctrl_state_conjugator)(ctrls, ctrl_state):

        with control(N == 1):
            cp(phi, ctrls[0], target[0])

        with control(N == 2):
            with conjugate(mcx)([ctrls[0], ctrls[1]], target[0], method="gray_pt"):
                p(phi, target[0])

        with control(N == 3):
            if check_for_tracing_mode():
                h(target[0])
                gidney_CCCZ(ctrls, target)
                h(target[0])
<<<<<<< HEAD
                
                p(phi, target[0])
=======

                p(phi, target[0])  # Use a conjugation environment also here? Maybe yes
>>>>>>> 3fa31a59

                h(target[0])
                gidney_CCCZ(ctrls, target)
                h(target[0])
            else:
                with conjugate(mcx)(ctrls, target[0], method="balauca"):
                    p(phi, target[0])

        with control(N == 4):
            with conjugate(cca_4ctrls)(ctrls, target):
                p(phi, target[0])

        with control(N > 4):
            khattar_anc = QuantumFloat(1)
            with conjugate(cca_mcx)(ctrls, target, khattar_anc):
                with conjugate(mcx)([khattar_anc[0], ctrls[0]], target[0]):
                    p(phi, target[0])
            khattar_anc.delete()

    target.delete()<|MERGE_RESOLUTION|>--- conflicted
+++ resolved
@@ -235,13 +235,8 @@
                 h(target[0])
                 gidney_CCCZ(ctrls, target)
                 h(target[0])
-<<<<<<< HEAD
                 
                 p(phi, target[0])
-=======
-
-                p(phi, target[0])  # Use a conjugation environment also here? Maybe yes
->>>>>>> 3fa31a59
 
                 h(target[0])
                 gidney_CCCZ(ctrls, target)
