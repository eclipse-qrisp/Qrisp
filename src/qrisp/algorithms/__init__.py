"""
********************************************************************************
* Copyright (c) 2025 the Qrisp authors
*
* This program and the accompanying materials are made available under the
* terms of the Eclipse Public License 2.0 which is available at
* http://www.eclipse.org/legal/epl-2.0.
*
* This Source Code may also be made available under the following Secondary
* Licenses when the conditions for such availability set forth in the Eclipse
* Public License, v. 2.0 are satisfied: GNU General Public License, version 2
* with the GNU Classpath Exception which is
* available at https://www.gnu.org/software/classpath/license.html.
*
* SPDX-License-Identifier: EPL-2.0 OR GPL-2.0 WITH Classpath-exception-2.0
********************************************************************************
"""

import qrisp.algorithms.grover as grover
import qrisp.algorithms.shor as shor
import qrisp.algorithms.qaoa as qaoa
import qrisp.algorithms.qiro as qiro
import qrisp.algorithms.quantum_backtracking as quantum_backtracking
from qrisp.algorithms.quantum_counting import quantum_counting
import qrisp.algorithms.vqe as vqe
import qrisp.algorithms.qite as qite
import qrisp.algorithms.qmci as qmci
<<<<<<< HEAD
import qrisp.algorithms.lanczos as lanczos
=======
import qrisp.algorithms.cks as cks
>>>>>>> 302104c6
<|MERGE_RESOLUTION|>--- conflicted
+++ resolved
@@ -25,8 +25,5 @@
 import qrisp.algorithms.vqe as vqe
 import qrisp.algorithms.qite as qite
 import qrisp.algorithms.qmci as qmci
-<<<<<<< HEAD
 import qrisp.algorithms.lanczos as lanczos
-=======
-import qrisp.algorithms.cks as cks
->>>>>>> 302104c6
+import qrisp.algorithms.cks as cks