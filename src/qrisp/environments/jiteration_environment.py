--- conflicted
+++ resolved
@@ -17,12 +17,8 @@
 """
 
 from jax.lax import while_loop
-<<<<<<< HEAD
-from jax.core import Literal
+from jax.extend.core import Literal
 from jax.core import ShapedArray
-=======
-from jax.extend.core import Literal
->>>>>>> 9ec832a1
 
 from qrisp.environments import QuantumEnvironment
 
