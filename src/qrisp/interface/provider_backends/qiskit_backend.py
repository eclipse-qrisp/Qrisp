--- conflicted
+++ resolved
@@ -54,14 +54,9 @@
         if backend is None:
 
             try:
-<<<<<<< HEAD
-                from qiskit import Aer
-                backend = Aer.get_backend("qasm_simulator")
-=======
                 from qiskit_aer import AerSimulator
 
                 backend = AerSimulator()
->>>>>>> 9b2a147d
             except ImportError:
                 import qiskit_aer as Aer
                 backend = Aer.AerSimulator()
