--- conflicted
+++ resolved
@@ -143,15 +143,9 @@
 
     # Construct the server URL based on device_instance if server_url is not provided
     if server_url is None:
-<<<<<<< HEAD
-        server_url = "https://cocos.resonance.meetiqm.com/" + device_instance
-
-    client = IQMClient(url=server_url, token=api_token)
-=======
         server_url = "https://resonance.meetiqm.com/"
         
     client = IQMClient(iqm_server_url = server_url, token = api_token, quantum_computer = device_instance)
->>>>>>> 5399f944
     backend = IQMBackend(client)
 
     if compilation_options is None:
@@ -181,16 +175,6 @@
                 shots = 1000
 
             shot_batch.append(shots)
-<<<<<<< HEAD
-
-        UUID = client.submit_circuits(
-            circuit_batch, options=compilation_options, shots=max(shot_batch)
-        )
-
-        client.wait_for_results(UUID)
-
-        answer = client.get_run_counts(UUID)
-=======
             
         
 
@@ -202,22 +186,10 @@
         job.wait_for_completion()
         answer = job.result()
         
->>>>>>> 5399f944
         import re
 
         counts_batch = []
         for i in range(len(batch)):
-<<<<<<< HEAD
-            counts = answer.counts_batch[i].counts
-
-            new_counts = {}
-            for key in counts.keys():
-                counts_string = re.sub(r"\W", "", key)
-                new_counts[counts_string] = counts[key]
-
-            counts_batch.append(new_counts)
-
-=======
             counts = answer[i]
         
             counts_dic = {}
@@ -240,7 +212,6 @@
                     
             counts_batch.append(counts_dic)
     
->>>>>>> 5399f944
         return counts_batch
 
     return BatchedBackend(run_batch_iqm)