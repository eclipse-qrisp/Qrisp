"""
********************************************************************************
* Copyright (c) 2025 the Qrisp authors
*
* This program and the accompanying materials are made available under the
* terms of the Eclipse Public License 2.0 which is available at
* http://www.eclipse.org/legal/epl-2.0.
*
* This Source Code may also be made available under the following Secondary
* Licenses when the conditions for such availability set forth in the Eclipse
* Public License, v. 2.0 are satisfied: GNU General Public License, version 2
* with the GNU Classpath Exception which is
* available at https://www.gnu.org/software/classpath/license.html.
*
* SPDX-License-Identifier: EPL-2.0 OR GPL-2.0 WITH Classpath-exception-2.0
********************************************************************************
"""

from qrisp.interface import BatchedBackend


def IQMBackend(
    api_token,
    device_instance=None,
    server_url=None,
    compilation_options=None,
    transpiler=None,
):
    """
    This function instantiates an IQMBackend based on :ref:`VirtualBackend`
    using Qiskit and Qiskit-on-IQM.


    Parameters
    ----------
    api_token : str
        An API token retrieved from the IQM Resonance website or IQM backend.
    device_instance : str
        The device instance of the IQM backend such as ``garnet``.
        For an up-to-date list, see the IQM Resonance website.
        Required if server_url is not provided.
    server_url : str, optional
        The server URL of the IQM backend. If not provided, it defaults to IQM resonance
        using the device_instance. If a server URL is provided, a device instance should not be provided.
    compilation_options: `CircuitCompilationOptions <https://docs.meetiqm.com/iqm-client/api/iqm.iqm_client.models.CircuitCompilationOptions.html>`_.
        An object to specify several options regarding pulse-level compilation.

    Examples
    --------

    We evaluate a :ref:`QuantumFloat` multiplication on the 20-qubit IQM Garnet.

    >>> from qrisp.interface import IQMBackend
    >>> qrisp_garnet = IQMBackend(api_token = "YOUR_IQM_RESONANCE_TOKEN", device_instance = "garnet")
    >>> from qrisp import QuantumFloat
    >>> a = QuantumFloat(2)
    >>> a[:] = 2
    >>> b = a*a
    >>> b.get_measurement(backend = qrisp_garnet, shots = 1000)
    {4: 0.548,
     5: 0.082,
     0: 0.063,
     6: 0.042,
     8: 0.031,
     2: 0.029,
     12: 0.014,
     10: 0.03,
     1: 0.027,
     7: 0.025,
     15: 0.023,
     9: 0.021,
     14: 0.021,
     13: 0.018,
     11: 0.014,
     3: 0.012}

    """
    if not isinstance(api_token, str):
        raise TypeError(
            "api_token must be a string. You can create an API token on the IQM Resonance website."
        )

    # Validate that either server_url or device_instance is provided, but not both
    if server_url is not None and device_instance is not None:
        raise ValueError(
            "Please provide either a server_url or a device_instance, but not both."
        )

    if server_url is None and device_instance is None:
        raise ValueError("Please provide either a server_url or a device_instance.")

    if device_instance is not None and not isinstance(device_instance, str):
        raise TypeError(
            "device_instance must be a string. You can retrieve a list of available devices on the IQM Resonance website."
        )

    if server_url is not None and not isinstance(server_url, str):
        raise TypeError("server_url must be a string.")

    try:
        from iqm.iqm_client import CircuitCompilationOptions
        from iqm.iqm_client.iqm_client import IQMClient
        from iqm.qiskit_iqm import transpile_to_IQM
        from iqm.qiskit_iqm.iqm_provider import IQMBackend
    except ImportError:
        raise ImportError(
            "Please install qiskit-iqm to use the IQMBackend. You can do this by running `pip install qrisp[iqm]`."
        )

    # Construct the server URL based on device_instance if server_url is not provided
    if server_url is None:
        server_url = "https://cocos.resonance.meetiqm.com/" + device_instance

    client = IQMClient(url=server_url, token=api_token)
    backend = IQMBackend(client)

    if compilation_options is None:
        compilation_options = CircuitCompilationOptions()

    if transpiler is None:
        transpiler = lambda qiskit_qc: transpile_to_IQM(qiskit_qc, backend)

    def run_batch_iqm(batch):

        circuit_batch = []
        shot_batch = []
        for qc, shots in batch:
            qiskit_qc = qc.to_qiskit()
            qiskit_qc = transpiler(qiskit_qc)
            
            circuit_batch.append(backend.serialize_circuit(qiskit_qc))
            if shots is None:
                shots = 1000

            shot_batch.append(shots)
            
        

        UUID = client.submit_circuits(
            circuit_batch, options=compilation_options, shots=max(shot_batch)
        )

        client.wait_for_results(UUID)

        answer = client.get_run_counts(UUID)
        import re

        counts_batch = []
        for i in range(len(batch)):
            counts = answer.counts_batch[i].counts

            new_counts = {}
            for key in counts.keys():
                counts_string = re.sub(r"\W", "", key)
<<<<<<< HEAD
                new_counts[counts_string[::-1]] = counts[key]

=======
                new_counts[counts_string] = counts[key]
                
>>>>>>> 1846dd19
            counts_batch.append(new_counts)

        return counts_batch

    return BatchedBackend(run_batch_iqm)<|MERGE_RESOLUTION|>--- conflicted
+++ resolved
@@ -152,13 +152,8 @@
             new_counts = {}
             for key in counts.keys():
                 counts_string = re.sub(r"\W", "", key)
-<<<<<<< HEAD
                 new_counts[counts_string[::-1]] = counts[key]
 
-=======
-                new_counts[counts_string] = counts[key]
-                
->>>>>>> 1846dd19
             counts_batch.append(new_counts)
 
         return counts_batch
