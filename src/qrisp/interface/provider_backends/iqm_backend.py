"""
********************************************************************************
* Copyright (c) 2025 the Qrisp authors
*
* This program and the accompanying materials are made available under the
* terms of the Eclipse Public License 2.0 which is available at
* http://www.eclipse.org/legal/epl-2.0.
*
* This Source Code may also be made available under the following Secondary
* Licenses when the conditions for such availability set forth in the Eclipse
* Public License, v. 2.0 are satisfied: GNU General Public License, version 2
* with the GNU Classpath Exception which is
* available at https://www.gnu.org/software/classpath/license.html.
*
* SPDX-License-Identifier: EPL-2.0 OR GPL-2.0 WITH Classpath-exception-2.0
********************************************************************************
"""

from qrisp.interface import VirtualBackend

<<<<<<< HEAD
def IQMBackend(api_token, device_instance, compilation_options = None):
=======

def IQMBackend(api_token, device_instance, port=None):
>>>>>>> 9a86d33c
    """
    This function instantiates an IQMBackend based on VirtualBackend
    using Qiskit and Qiskit-on-IQM.


    Parameters
    ----------
    api_token : str
        An API token retrieved from the IQM Resonance website.
    device_instance : str
        The device instance of the IQM backend such as "garnet".
        For an up-to-date list, see the IQM Resonance website.
<<<<<<< HEAD
    compilation_options: `CircuitCompilationOptions <https://docs.meetiqm.com/iqm-client/api/iqm.iqm_client.models.CircuitCompilationOptions.html>`.
        An object to specify several options regarding pulse-level compilation.
=======
    port : int, optional
        The port to listen. The default is None.
>>>>>>> 9a86d33c

    Examples
    --------

    We evaluate a QuantumFloat multiplication on the 20-qubit IQM Garnet.

    >>> from qrisp.interface import IQMBackend
    >>> qrisp_garnet = IQMBackend(api_token = "YOUR_IQM_RESONANCE_TOKEN", device_instance = "garnet")
    >>> from qrisp import QuantumFloat
    >>> a = QuantumFloat(2)
    >>> a[:] = 2
    >>> b = a*a
    >>> b.get_measurement(backend = qrisp_garnet, shots=1000)
    {4: 0.548,
     5: 0.082,
     0: 0.063,
     6: 0.042,
     8: 0.031,
     2: 0.029,
     12: 0.014,
     10: 0.03,
     1: 0.027,
     7: 0.025,
     15: 0.023,
     9: 0.021,
     14: 0.021,
     13: 0.018,
     11: 0.014,
     3: 0.012}

    """

    if not isinstance(api_token, str):
        raise TypeError(
            "api_token must be a string. You can create an API token on the IQM Resonance website."
        )

    if not isinstance(device_instance, str):
        raise TypeError(
            "Please provide a device_instance as a string. You can retrieve a list of available devices id on the IQM Resonance website."
        )

    try:
        from iqm.iqm_client.iqm_client import IQMClient
        from iqm.iqm_client import CircuitCompilationOptions
        from iqm.qiskit_iqm.iqm_provider import IQMBackend
        from iqm.qiskit_iqm import transpile_to_IQM
    except ImportError:
        raise ImportError(
            "Please install qiskit-iqm to use the IQMBackend. You can do this by running `pip install qrisp[iqm]`."
        )

<<<<<<< HEAD
    server_url = "https://cocos.resonance.meetiqm.com/" + device_instance
    client = IQMClient(url = server_url, token = api_token)
    backend = IQMBackend(client)
    
    if compilation_options is None:
        compilation_options = CircuitCompilationOptions()


=======
>>>>>>> 9a86d33c
    def run_func_iqm(qasm_str, shots=None, token=""):
        if shots is None:
            shots = 1000
        
        from qiskit import QuantumCircuit
        
        qiskit_qc = QuantumCircuit.from_qasm_str(qasm_str)
        qiskit_qc = transpile_to_IQM(qiskit_qc, backend)
        
        iqm_qc = backend.serialize_circuit(qiskit_qc)

        UUID = client.submit_circuits([iqm_qc], options = compilation_options, shots = shots)
        
        client.wait_for_results(UUID)
        answer = client.get_run_counts(UUID)
        
        counts = answer.counts_batch[0].counts

        import re
        new_counts = {}
        for key in counts.keys():
            counts_string = re.sub(r"\W", "", key)
            new_counts[counts_string] = counts[key]

        return new_counts

    return VirtualBackend(run_func_iqm, port=port)<|MERGE_RESOLUTION|>--- conflicted
+++ resolved
@@ -18,12 +18,7 @@
 
 from qrisp.interface import VirtualBackend
 
-<<<<<<< HEAD
 def IQMBackend(api_token, device_instance, compilation_options = None):
-=======
-
-def IQMBackend(api_token, device_instance, port=None):
->>>>>>> 9a86d33c
     """
     This function instantiates an IQMBackend based on VirtualBackend
     using Qiskit and Qiskit-on-IQM.
@@ -36,13 +31,8 @@
     device_instance : str
         The device instance of the IQM backend such as "garnet".
         For an up-to-date list, see the IQM Resonance website.
-<<<<<<< HEAD
     compilation_options: `CircuitCompilationOptions <https://docs.meetiqm.com/iqm-client/api/iqm.iqm_client.models.CircuitCompilationOptions.html>`.
         An object to specify several options regarding pulse-level compilation.
-=======
-    port : int, optional
-        The port to listen. The default is None.
->>>>>>> 9a86d33c
 
     Examples
     --------
@@ -95,7 +85,6 @@
             "Please install qiskit-iqm to use the IQMBackend. You can do this by running `pip install qrisp[iqm]`."
         )
 
-<<<<<<< HEAD
     server_url = "https://cocos.resonance.meetiqm.com/" + device_instance
     client = IQMClient(url = server_url, token = api_token)
     backend = IQMBackend(client)
@@ -103,9 +92,6 @@
     if compilation_options is None:
         compilation_options = CircuitCompilationOptions()
 
-
-=======
->>>>>>> 9a86d33c
     def run_func_iqm(qasm_str, shots=None, token=""):
         if shots is None:
             shots = 1000
