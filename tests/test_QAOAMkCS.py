--- conflicted
+++ resolved
@@ -158,13 +158,7 @@
         if all(res_str_bin[pair[0]] != res_str_bin[pair[1]] for pair in list(G.edges())):
             return True
     
-<<<<<<< HEAD
-    for _ in range(20):
-        print(G_bin())
-        if not G_bin() == True:
-            print("Ayayay")
-        
-=======
+
     for _ in range(8):
         if G_bin() == True:
             break
@@ -176,12 +170,6 @@
 
 
 
->>>>>>> 0491a76b
-
-
-test_mkcs_5nodes()
-# ONE HOT
-
 
 
 
