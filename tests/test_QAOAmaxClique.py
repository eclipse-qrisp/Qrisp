--- conflicted
+++ resolved
@@ -45,46 +45,7 @@
             max = len(clique)
             max_index = index
 
-<<<<<<< HEAD
-    #Instanciate QAOA
-    #mixer gets Graph as argument
-    #cost function gets graph as argument 
-    QAOAinstance = QAOAProblem(cost_operator= maxCliqueCostOp(giraf), mixer= RX_mixer, cl_cost_function=maxCliqueCostfct(giraf)) 
-    QAOAinstance.set_init_function(init_function=init_state)
-    theNiceQAOA = QAOAinstance.run(qarg=qarg, depth= 5, mes_kwargs = {"shots" : 100000})
-=======
     optimal_sol = "".join(["1" if index in cliques[max_index] else "0" for index in range(G.number_of_nodes())])
->>>>>>> 4d9efbd7
 
     # approximation ratio test
-    assert approximation_ratio(results, optimal_sol, cl_cost)>=0.5 
-
-<<<<<<< HEAD
-    
-    # find the nx solutions
-    the_it = list(nx.find_cliques(giraf))
-    the_itt = [set(it) for it in the_it]
-    print(the_itt)
-    
-    #print the ideal solutions
-    #print("5 most likely Solutions") 
-    maxfive = sorted(theNiceQAOA, key=theNiceQAOA.get, reverse=True)[:5]
-    print(maxfive)
-    for name in theNiceQAOA.keys():  # for name, age in dictionary.iteritems():  (for Python 2.x)
-        if name in maxfive:
-            print(name)
-            print(aClcostFct(name, giraf))
-        if aClcostFct(name, giraf) < 0:
-            intlist = [s for s in range(len(list(name))) if list(name)[s] == "1"]
-            intlist2 = set(intlist)
-            set_g = False
-            for seto in the_itt:
-                if intlist2.issubset(seto):
-                    set_g = True
-                    break
-            assert set_g
-
-                #assert set(intlist) in the_itt
-            #assert aClcostFct(name, giraf) <= -1
-=======
->>>>>>> 4d9efbd7
+    assert approximation_ratio(results, optimal_sol, cl_cost)>=0.5 