--- conflicted
+++ resolved
@@ -26,7 +26,6 @@
 
 
 def test_qiskit_backend_client():
-<<<<<<< HEAD
     
     try:
         from qiskit import Aer
@@ -56,9 +55,7 @@
 
     qc.add_clbit()
     qc.measure(1, 0)    
-=======
     # TO-DO prevent this test from crashing regardless of functionality
-    from qiskit import Aer
     # Create QuantumSession
     qc = QuantumCircuit()
 
@@ -75,34 +72,18 @@
     qc.measure(1, 0)
 
 
->>>>>>> fbe67f45
-    print(qc)
-
-    ###################
-
-    # Create VirtualBackend
-<<<<<<< HEAD
-    def sample_run_func(qc, shots, token):
-=======
     def sample_run_func(qc, shots, token = ""):
->>>>>>> fbe67f45
-        print("Executing Circuit")
         return {"0": shots}
 
     test_virtual_backend = VirtualBackend(sample_run_func)
 
-    print(test_virtual_backend.run(qc, 100))
     assert str(test_virtual_backend.run(qc, 100)) == "{'0': 100}"
     assert test_virtual_backend.run(qc, 100)["0"] == 100
 
     ###################
 
     # Create Qiskit Backend
-<<<<<<< HEAD
     test_qiskit_backend = VirtualQiskitBackend()
-=======
-    test_qiskit_backend = VirtualQiskitBackend(Aer.get_backend("qasm_simulator"))
->>>>>>> fbe67f45
 
     qc = QuantumCircuit(4, 1)
     qc.x(0)
